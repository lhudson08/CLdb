--- conflicted
+++ resolved
@@ -1,765 +1,5 @@
 #!/usr/bin/env perl
 
-<<<<<<< HEAD
-### modules
-use strict;
-use warnings;
-use Pod::Usage;
-use Data::Dumper;
-use Getopt::Long;
-use File::Spec;
-use DBI;
-use Bio::SeqIO;
-use Set::IntervalTree;
-
-### args/flags
-pod2usage("$0: No files given.") if ((@ARGV == 0) && (-t STDIN));
-
-my ($verbose, $database_file, $overlap_check, $degeneracy_bool, $degen_check, $loc_in);
-my (@subtype, @taxon_id, @taxon_name);
-my $extra_query = "";
-my $length = 1000;				# max length of leader region
-my $gene_len_cutoff = 150;		# bp minimum to be considered a real gene
-GetOptions(
-	   "database=s" => \$database_file,
-	   "subtype=s{,}" => \@subtype,
-	   "taxon_id=s{,}" => \@taxon_id,
-	   "taxon_name=s{,}" => \@taxon_name,	   
-	   "query=s" => \$extra_query, 
-	   "length=i" => \$length,
-	   "overlap" => \$overlap_check,			# check for gene overlap w/ leader region? [TRUE]
-	   "cutoff=i" => \$gene_len_cutoff,	
-	   "repeat" => \$degen_check,					# use degeneracies to determine leader side? [FALSE]
-	   "location=s" => \$loc_in, 				# location table 
-	   "verbose" => \$verbose,
-	   "help|?" => \&pod2usage # Help
-	   );
-
-### I/O error & defaults
-die " ERROR: provide a database file name!\n"
-	unless $database_file;
-die " ERROR: cannot find database file!\n"
-	unless -e $database_file;
-$database_file = File::Spec->rel2abs($database_file);
-my $genbank_path = path_by_database($database_file);
-
-
-### MAIN
-# connect 2 db #
-my %attr = (RaiseError => 0, PrintError=>0, AutoCommit=>0);
-my $dbh = DBI->connect("dbi:SQLite:dbname=$database_file", '','', \%attr) 
-	or die " Can't connect to $database_file!\n";
-
-# joining query options (for table join) #
-my $join_sql = "";
-$join_sql .= join_query_opts(\@subtype, "subtype");
-$join_sql .= join_query_opts(\@taxon_id, "taxon_id");
-$join_sql .= join_query_opts(\@taxon_name, "taxon_name");
-
-## fasta dir path ##
-my $db_path = get_database_path($database_file);
-my $fasta_dir = make_fasta_dir($db_path);
-
-# sequence in genbank or fasta? If genbank, make fasta of genome #
-my ($subject_loci_r, $leader_tbl_r);
-if($loc_in){		# by location table 
-	$leader_tbl_r = load_loc($loc_in);
-	$subject_loci_r = get_loci_fasta_genbank($dbh, $leader_tbl_r);
-	}
-else{				# by query 
-	$subject_loci_r = get_loci_by_query($dbh, $join_sql);
-	}	
-
-# making fasta from genbank sequence if needed #
-my $loci_update = genbank2fasta($subject_loci_r, $fasta_dir);
-update_loci($dbh, $leader_tbl_r) if $loci_update;
-
-# getting array start-end from loci table #
-my $array_se_r;
-if($loc_in){
-	$array_se_r = get_closest_array_se($dbh, $leader_tbl_r);
-	}
-else{
-	$array_se_r = get_array_se($dbh, $join_sql, $extra_query);
-	}
-
-# determinig leader end of array based on DR degeneracy #
-## pulling out direct repeat sequences for each loci ##
-my $leader_loc_r = get_DR_seq($dbh, $array_se_r);
-
-## getting sequences from genbanks ##
-get_leader_seq($array_se_r, $leader_loc_r, $fasta_dir, $genbank_path, $length);
-
-
-# disconnect #
-$dbh->disconnect();
-exit;
-
-
-### Subroutines
-sub get_leader_seq{
-# getting leader seqs from genbanks #
-	my ($array_se_r, $leader_loc_r, $fasta_dir, $genbank_path, $length) = @_;
-
-	# making fasta => scaffold => locus index #
-	my (%fasta_locus, %fasta_genbank);
-	foreach my $array (keys %$array_se_r){
-		push @{$fasta_locus{${$array_se_r->{$array}}[3]}{${$array_se_r->{$array}}[5]}}, $array;
-		$fasta_genbank{${$array_se_r->{$array}}[3]} = ${$array_se_r->{$array}}[4];
-		}
-
-	# getting all leader regions for each fasta #
-	foreach my $fasta (keys %fasta_locus){
-		# loading fasta #
-		my $fasta_r = load_fasta("$fasta_dir/$fasta");
-		
-		# loading genbank #
-		my $seqio = Bio::SeqIO->new(-format => "genbank", 
-								-file => "$genbank_path/$fasta_genbank{$fasta}");
-		
-		# just by scaffold #
-		while (my $seq = $seqio->next_seq){			
-			my $scaf = $seq->display_id;
-			die " ERROR: cannot find $scaf in genome fasta!\n"
-				unless exists $fasta_r->{$scaf};
-			
-			foreach my $locus (@{$fasta_locus{$fasta}{$scaf}}){
-				
-				# sanity check #
-				die " ERROR: cannot find cli.$locus in array start-end hash!\n"
-					unless exists $array_se_r->{$locus};
-				
-				# determining leader start-end #
-				my $array_start = ${$array_se_r->{$locus}}[1];
-				my $array_end = ${$array_se_r->{$locus}}[2];
-				
-				# both sides of array if needed #
-				foreach my $loc (@{$leader_loc_r->{$locus}}){	
-					my ($leader_start, $leader_end);
-					if($loc eq "start"){
-						$leader_start = $array_start - $length;
-						$leader_end = $array_start; 						
-						}
-					elsif($loc eq "end"){
-						$leader_start = $array_end;
-						$leader_end = $array_end + $length;					
-						}
-					else{ die " LOGIC ERROR: $!\n"; }
-					
-					# no negative (or zero) values (due to $length extending beyond scaffold) #
-					$leader_start = 1 if $leader_start < 1;
-					$leader_end = 1 if $leader_end < 1;
-	
-					# leader start & end must be < total scaffold length #
-					my $scaf_len = length $fasta_r->{$scaf};
-					$leader_start = $scaf_len if $leader_start > $scaf_len;
-					$leader_end = $scaf_len if $leader_end > $scaf_len;
-					
-					# checking for gene overlap #
-					($leader_start, $leader_end) = check_gene_overlap($seq, $leader_start, $leader_end, $loc, $locus)
-						unless $overlap_check;
-					
-					# skipping if leader start is <= 5 bp #
-					if(abs($leader_end - $leader_start) <= 5){
-						print STDERR "WARNING: Skipping leader region '", 
-							join(",", "cli.$locus", $loc, "start:$leader_start", "end:$leader_end"),
-							"' due to short length!\n";
-						next;
-						}
-						
-					# parsing seq from fasta #
-					my $leader_seq = substr($fasta_r->{$scaf}, $leader_start -1, $leader_end - $leader_start);
-					
-					# strand #
-					my $strand = ${$array_se_r->{$locus}}[7];
-					if($strand == -1){
-						$leader_seq = revcomp($leader_seq);
-						}
-					
-					# writing out sequence #
-					print join("\n", 
-						join("___", ">cli.$locus\___$loc\___$scaf\___$leader_start\___$leader_end\___$strand"),
-						$leader_seq), "\n";
-					}
-				}
-			}
-		}
-	}
-
-sub revcomp{
-	# reverse complements DNA #
-	my $seq = shift;
-	$seq = reverse($seq);
-	$seq =~ tr/[a-z]/[A-Z]/;
-	$seq =~ tr/ACGTNBVDHKMRYSW\.-/TGCANVBHDMKYRSW\.-/;
-	return $seq;
-	}
-
-sub get_array_se{
-# getting the array start-end from loci table #
-	my ($dbh, $join_sql, $extra_query) = @_;
-	
-	my $cmd = "SELECT Locus_ID, array_start, array_end, fasta_file, genbank_file, scaffold, 'NA' 
-FROM loci
-WHERE (array_start is not null or array_end is not null) 
-$join_sql $extra_query";
-	my $ret = $dbh->selectall_arrayref($cmd);
-
-	my %array_se;
-	foreach my $row (@$ret){
-		# moving array start-end to + strand #
-		my $strand = 1;
-		if($$row[1] > $$row[2]){
-			$strand = -1;
-			($$row[2], $$row[1]) = ($$row[1], $$row[2]);
-			}
-		push @$row, $strand;
-		$array_se{$$row[0]} = $row;
-		}
-	
-		#print Dumper %array_se; exit;
-	return \%array_se; 
-	}
-
-sub get_closest_array_se{
-# getting arrays that start w/in 500 bp of leader #
-	my ($dbh, $leader_tbl_r) = @_;
-	
-	# querying for taxon_names #
-	## sql ##
-	my $q = "SELECT
-Locus_ID, array_start, array_end, fasta_file, genbank_file, scaffold, 
-min( min(abs(array_start - ?)), min(abs(array_end - ?)) ) as min_dist
-FROM loci
-WHERE (array_start is not null OR array_end is not null)
-AND (taxon_name = ? OR taxon_id = ?)
-AND scaffold = ?
-ORDER BY min_dist
-";
-
-	$q =~ s/\n/ /g;
-	my $sql = $dbh->prepare($q);
-	
-	## querying db ##
-	my %ret;
-	foreach my $row (@$leader_tbl_r){
-		my @tmp = @$row;
-		@tmp[3..4] = ($$row[4], $$row[3]) if $$row[3] > $$row[4]; 	# flipping start-end to + strand
-	
-		$sql->execute(@tmp[3..4,0..2]);
-		
-		my @res;
-		while(my $i = $sql->fetchrow_arrayref()){
-			# moving array start-end to + strand # 
-			my $strand = 1;
-			if($$i[1] > $$i[2]){
-				$strand = -1;
-				($$i[2], $$i[1]) = ($$i[1], $$i[2]);
-				}
-			my @tmp = @$i;
-			push @tmp, $strand;
-			push @res, \@tmp;
-			}
-		die " ERROR: no matching entries!\n" unless @res;
-		
-		print STDERR "...Distance to closest array for specified leader region: '", join(",", @$row), "' = $res[0][6] bp (cli.$res[0][0])\n";
-		print STDERR " WARNING!!! Closest distance is >500bp!" if $res[0][6] > 500;
-		
-		$ret{$res[0][0]} = [@{$res[0]}];
-		}
-
-		#print Dumper %ret; exit;
-	return \%ret;
-	}
-
-sub genbank2fasta{
-# getting fasta from genbank unless -e fasta #
-	my ($leader_tbl_r, $fasta_dir) = @_;
-	
-	my $update_cnt = 0;
-	foreach my $loci (@$leader_tbl_r){
-		if(! $$loci[3]){		# if no fasta file
-			print STDERR " WARNING: no fasta for taxon_name->$$loci[0] taxon_id->$$loci[1]! Trying to extract sequence from genbank...\n";
-			$$loci[3] = genbank2fasta_extract($$loci[2], $fasta_dir);
-			$update_cnt++;
-			}
-		elsif($$loci[3] && ! -e "$fasta_dir/$$loci[3]"){
-			print STDERR " WARNING: cannot find $$loci[3]! Trying to extract sequence from genbank...\n";
-			$$loci[3] = genbank2fasta_extract($$loci[2], $fasta_dir);
-			$update_cnt++;
-			}
-		}
-	return $update_cnt;		# if >0; update loci tbl
-	}
-
-sub get_loci_fasta_genbank{
-# querying CLdb for fasta & genbank files for each taxon #
-	my ($dbh, $leader_tbl_r) = @_;
-	
-	# querying for taxon_names #
-	## sql ##
-	my $q = "SELECT 
-taxon_name, taxon_id, genbank_file, fasta_file 
-FROM loci 
-WHERE taxon_name = ? OR taxon_id = ?";
-	$q =~ s/\n/ /g;
-	my $sql = $dbh->prepare($q);
-	
-	## querying db ##
-	my @ret;
-	foreach my $row (@$leader_tbl_r){
-		$sql->execute(@$row[0..1]);
-		my $res = $sql->fetchrow_arrayref();
-		die " ERROR: no matching entries! Is the location file formatted correctly?\n" unless $res;
-		
-		push @ret, [@$res]; 
-		}
-	
-	die " ERROR: no matches found to query!\n"
-		unless @ret;
-
-		#print Dumper @ret; exit;
-	return \@ret;
-	}
-	
-sub get_loci_by_query{
-# querying CLdb for fasta & genbank files for each taxon #
-	my ($dbh, $join_sql) = @_;
-	
-	my $q = "SELECT taxon_name, taxon_id, genbank_file, fasta_file
-FROM loci
-WHERE locus_id=locus_id 
-$join_sql 
-GROUP BY taxon_name, taxon_id";
-	
-	my $res = $dbh->selectall_arrayref($q);
-	die " ERROR: no matches found to query!\n"
-		unless @$res;
-
-		#print Dumper @$res; exit;
-	return $res;
-	}
-
-sub update_loci{
-# updating loci w/ fasta file info for newly written fasta #
-	my ($dbh, $leader_tbl_r) = @_;
-	
-	# status#
-	print STDERR "...updating Loci table with newly made fasta files\n";
-	
-	# sql #
-	my $q = "UPDATE loci SET fasta_file=? WHERE genbank_file=?";
-	my $sth = $dbh->prepare($q);
-	
-	foreach my $row (@$leader_tbl_r){
-		next unless $$row[3]; 						# if no fasta_file; skipping
-		my @parts = File::Spec->splitpath($$row[3]);
-
-		$sth->bind_param(1, $parts[2]);				# fasta_file (just file name)
-		$sth->bind_param(2, $$row[2]);				# genbank_file
-		$sth->execute( );
-		
-		if($DBI::err){
-			print STDERR "ERROR: $DBI::errstr in: ", join("\t", @$row), "\n";
-			}
-		}
-	$dbh->commit();
-	
-	print STDERR "...updates committed!\n";
-	}
-
-sub load_loc{
-# loading locations of leaders #
-	my ($loc_in) = @_;
-	my @loc;
-	open IN, $loc_in or die $!;
-	while(<IN>){
-		chomp;
-		next if /^\s*$/;
-		my @line = split /\t/;
-		die " ERROR! line$. does not have >=5 columns: '", join("\t", @line), "'\n"
-			unless scalar @line >= 5;
-		push(@loc, [split /\t/]);
-		}
-		#print Dumper @loc; exit;
-	return \@loc;
-	}
-	
-sub load_fasta{
-# loading fasta file as a hash #
-	my $fasta_in = shift;
-	open IN, $fasta_in or die $!;
-	my (%fasta, $tmpkey);
-	while(<IN>){
-		chomp;
- 		s/#.+//;
- 		next if  /^\s*$/;	
- 		if(/>.+/){
- 			s/^>//;
- 			$fasta{$_} = "";
- 			$tmpkey = $_;	# changing key
- 			}
- 		else{$fasta{$tmpkey} .= $_; }
-		}
-	close IN;
-		#print Dumper %fasta; exit;
-	return \%fasta;
-	} #end load_fasta
-	
-sub path_by_database{
-	my ($database_file) = @_;
-	my @parts = File::Spec->splitpath($database_file);
-	return join("/", $parts[1], "genbank");
-	}
-
-sub get_leader_seq_OLD{
-# getting leader seqs from genbanks #
-	my ($array_se_r, $leader_loc_r, $genbank_path, $length) = @_;
-
-	# getting all leader regions for each genbank #
-	my %genbank_loci_index;
-	foreach my $locus (keys %$array_se_r){
-		push(@{$genbank_loci_index{ ${$array_se_r->{$locus}}[3] }}, $locus);
-		}
-
-	# output of genbank regions #
-	my $out = Bio::SeqIO->new(-format => "fasta", -fh => \*STDOUT);
-	
-	# opening genbanks & getting sequences #
-	foreach my $genbank_file (keys %genbank_loci_index){
-		
-		# loadign genbank #
-		my $seqio = Bio::SeqIO->new(-format => "genbank", 
-								-file => "$genbank_path/$genbank_file");
-		while( my $seqo = $seqio->next_seq ){
-			# checking for sequence in genbank file; if not provided, die #
-			unless($seqo->seq){ 
-				print STDERR " ERROR: no genomic sequence found in $genbank_file! Cannot extract the leader sequence from the genome!\n";
-				next;
-				}
-			foreach my $locus (@{$genbank_loci_index{ $genbank_file }} ){
-				foreach my $loc (@{$leader_loc_r->{$locus}}){		# if both ends, must get both
-					
-					# only comparing on the same scaffold (or just 1 scaffold)
-					my $leader_scaf = ${$array_se_r->{$locus}}[4];
-					next unless $leader_scaf eq "CLDB__ONE_CHROMOSOME" ||
-						$leader_scaf eq $seqo->display_id;
-					
-					# determining leader region start-end
-					my $leader_start;
-					my $leader_end;
-					my $array_start = ${$array_se_r->{$locus}}[1];
-					my $array_end = ${$array_se_r->{$locus}}[2];
-					
-					if($loc eq "start" ){
-						$leader_start = $array_start - $length;
-						$leader_end = $array_start; 
-						}
-					elsif($loc eq "end"){		# if "end"
-						$leader_start = $array_end;
-						$leader_end = $array_end + $length;
-						}
-					else{ die " LOGIC ERROR: $!\n"; }
-					
-					# no negative (or zero) values (due to $length extending beyond scaffold) #
-					$leader_start = 1 if $leader_start < 1;
-					$leader_end = 1 if $leader_end < 1;
-					
-					# leader start & end must be < total scaffold length #
-					my $scaf_len = length $seqo->seq;
-					$leader_start = $scaf_len if $leader_start > $scaf_len;
-					$leader_end = $scaf_len if $leader_end > $scaf_len;
-					
-					# checking for gene overlap #
-					($seqo, $leader_start, $leader_end) = check_gene_overlap($seqo, $leader_start, $leader_end, $loc, $locus)
-						unless $overlap_check;
-					
-					# parsing seq from genbank #
-					my $leader_seqo = $seqo->trunc($leader_start, $leader_end);					
-					$leader_seqo->display_id("cli.$locus\___$loc\___$leader_scaf\___$leader_start\___$leader_end");
-					$leader_seqo->desc(" $loc\___$leader_scaf\___$leader_start\___$leader_end");
-					$leader_seqo->desc("");
-									
-					$out->write_seq($leader_seqo);
-					}
-				}
-			}
-		}
-	}
-
-sub check_gene_overlap{
-# checking to see if and genes overlap w/ leader region #
-# if yes, truncating leader region #
-	my ($seq, $region_start, $region_end, $leader_loc, $locus) = @_;
-		
-	# making an interval tree #
-	my $itree = Set::IntervalTree->new();
-	for my $feat ($seq->get_SeqFeatures){
-		next if $feat->primary_tag eq "source";
-
-		my $start = $feat->location->start;
-		my $end = $feat->location->end;
-	
-		# filtering out short genes #
-		my @tags = grep(/translation/, $feat->get_all_tags);
-		my $gene_length = 0;
-		if(@tags){
-			my @tmp = $feat->get_tag_values("translation"); 	# amino acid 
-			$gene_length = (length $tmp[0]) * 3;
-			}
-		else{ 
-			$gene_length = length $feat->entire_seq->seq;		# nucleotide
-			}
-		next if $gene_length < $gene_len_cutoff;			# excluding short genes (probably not real) 		
-		
-		# loading tree #
-		if($start <= $end){			# all on + strand
-			$itree->insert($feat, $start - 1,  $end + 1);
-			}
-		else{
-			$itree->insert($feat, $end - 1,  $start + 1);		
-			}
-		}
-		
-	# debuggin itree #	
-		#print_itree($itree, $region_start, $region_end);
-		
-	my $overlap_pos = 0;
-	if($leader_loc eq "start"){		# checking for 1st overlap from 3' - 5' end # 
-		for (my $i=$region_end; $i>=$region_start; $i--){
-			$overlap_pos = check_pos($itree, $i);
-			last if $overlap_pos;
-			}
-		}
-	elsif($leader_loc eq "end"){	# checking for 1st overlap from 5' - 3' end;
-		for (my $i=$region_start; $i<=$region_end; $i++){
-			$overlap_pos = check_pos($itree, $i);
-			last if $overlap_pos;
-			}
-		}
-	
-	sub check_pos{
-		my ($itree, $i) = @_;
-		my $res = $itree->fetch($i, $i);
-		return $i if $$res[0];
-		}
-		
-	# altering start-end #
-	if($overlap_pos){
-		print STDERR "WARNING: Gene(s) overlap the potential leader region in cli.$locus array. Truncating\n" unless $verbose;
-		
-		if($leader_loc eq "start"){
-			$region_start = $overlap_pos;
-			}
-		elsif($leader_loc eq "end"){
-			$region_end = $overlap_pos;
-			}
-		die " LOGIC ERROR: region start is > region end! $!\n"
-			if $region_start > $region_end;
-		}
-
-	# sanity checks #
-	die " ERROR: For locus$locus, start and/or end is negative!: start=$region_start; end=$region_end\n"
-		unless $region_start >= 0 && $region_end >= 0;
-
-	return $region_start, $region_end;
-	}
-
-sub check_gene_overlap_OLD{
-# checking to see if and genes overlap w/ leader region #
-# if yes, truncating leader region #
-	my ($seq, $region_start, $region_end, $leader_loc, $locus) = @_;
-	
-	# making an interval tree #
-	my $itree = Set::IntervalTree->new();
-	for my $feat ($seq->get_SeqFeatures){
-		next if $feat->primary_tag eq "source";
-
-		my $start = $feat->location->start;
-		my $end = $feat->location->end;
-		if($start <= $end){
-			$itree->insert($feat, $start - 1,  $end + 1);
-			}
-		else{
-			$itree->insert($feat, $end - 1,  $start + 1);		
-			}
-		}
-		
-	# debuggin itree #	
-	#	print_itree($itree, 500);
-	
-	# checking for overlap #
-	my $trans = 0; my $last;
-	for my $i ($region_start..$region_end){
-		my $res = $itree->fetch($i, $i);
-		if(! $last){
-			if($$res[0]){ $last = 2; }			# gene-leader overlap at start
-			else{ $last = 1; } 					# gene-leader overlap at end 
-			}
-		elsif($$res[0] && $last == 1){		# hitting overlap after no previous overlap (leader at end)
-			$trans = $i;
-			die " LOGIC ERROR: gene overlap at the wrong end of the leader region for cli.$locus!\n"
-				unless $leader_loc eq "end"; 
-			last;
-			}
-		elsif( ! $$res[0] && $last ==2 ){	# no more overlap after previous overlap (leader at start)
-			$trans = $i - 1;
-			die " LOGIC ERROR: gene overlap at the wrong end of the leader region for cli.$locus!\n"
-				unless $leader_loc eq "start"; 
-			last;
-			}
-		elsif($$res[0]){
-			$last = 2;
-			}
-		elsif(! $$res[0]){
-			$last = 1;
-			}
-		else{ die $!; }
-		}	
-		
-	# altering start / stop #
-	$trans -= $region_start if $trans;			# making index local to region (instead of genome)
-	if($trans){
-		print STDERR "WARNING: Gene(s) overlap the leader in cli.$locus array. Truncating\n" unless $verbose;
-		
-		if($leader_loc eq "start"){				# gene overlaps at 5' end
-			$region_start += $trans;			
-			}
-		elsif($leader_loc eq "end"){			# gene overlaps at the 3' end
-			$region_end -= $trans;
-			}
-		}
-	return $seq, $region_start, $region_end;
-	}
-	
-sub print_itree{
-	my ($itree, $start, $end) = @_;
-	
-	for my $i ($start..$end){
-		my $res = $itree->fetch($i, $i);
-		
-		print join("\t", "pos:$i", join("::", @$res)), "\n";
-		}
-	#exit;
-	}	
-
-sub get_DR_seq{
-	my ($dbh, $array_se_r) = @_;
-
-	my $cmd = "SELECT DR_id, DR_start, DR_end, DR_group from DRs where Locus_ID = ?";
-	my $sql = $dbh->prepare($cmd);
-	
-	my %leader_loc;
-	foreach my $locus (keys %$array_se_r){		# each CRISPR locus
-		$sql->execute($locus);
-		my $ret = $sql->fetchall_arrayref();
-		die " ERROR: no direct repeats found for cli.$locus!\n"
-			unless $$ret[0];
-		die " ERROR: no 'repeat_group' entries found!\n Run CLdb_groupArrayElements.pl before this script!\n\n"
-			unless $$ret[0][3];
-		
-		# determining leader based on degeneracies #
-		if(! $degen_check){			# skipping if opted 
-			$leader_loc{$locus} = ["start", "end"];
-			}
-		else{	
-			$leader_loc{$locus} = determine_leader($ret, $array_se_r->{$locus}, $locus);
-			}
-		}
-	
-		#print Dumper %leader_loc; exit;
-	return \%leader_loc;
-	}
-
-sub determine_leader{
-# determing leader region #
-	my ($ret, $array_r, $locus) = @_;
-	
-	# getting halfway point in array #
-	my $array_half = ($$array_r[1] +  $$array_r[2]) / 2;
-	
-	# counting groups for each half of the array #
-	my %group_cnt;
-	foreach my $DR (@$ret){		# each direct repeat
-		# $DR = (repeat, start, end, group_ID)
-		if($$DR[1] < $array_half && $$DR[2] < $array_half){
-			$group_cnt{1}{$$DR[3]} = 1;		
-			}
-		elsif($$DR[1] > $array_half && $$DR[2] > $array_half){
-			$group_cnt{2}{$$DR[3]} = 1;
-			}
-		}
-	my $first_cnt = scalar keys %{$group_cnt{1}};		# number of groups in 1st half
-	my $second_cnt = scalar keys %{$group_cnt{2}};		# number of groups in 2nd half
-
-	# writing degeneracy report to STDERR #
-	print STDERR join("\t", "degeneracies", "cli.$locus", $first_cnt, $second_cnt), "\n"
-			unless $verbose;
-	
-	# getting leader end based on number of degeneracies #
-	## leader end should have less than trailer ##
-	## therefore, the side w/ the most groups is the trailer end ##
- 	## based on + strand positioning ##
-	if($first_cnt < $second_cnt){		# > degeneracy at end, leader at start
-		return ["start"];		
-		}
-	elsif($first_cnt > $second_cnt){	# > degeneracy at start, leader at end
-		return ["end"];		
-		}
-	else{
-		print STDERR " WARNING: for cli.$locus, could not use direct repeat degeneracy determine leader region end! Writing both.\n";
-		return ["start", "end"];
-		}
-	}
-	
-sub pos_strand_se{
-	my ($start, $end) = @_;
-	if($start > $end){ return $end, $start; }
-	else{ return $start, $end; }
-	}
-
-sub make_leader_dir{
-# making a directory for leader region output #
-	my ($leader_path, $database_file) = @_;
-	
-	unless ($leader_path){
-		my @parts = File::Spec->splitpath($database_file);
-		$leader_path = join("/", $parts[1], "leader");
-		}
-	mkdir $leader_path unless -d $leader_path;
-	return $leader_path;
-	}
-
-sub join_query_opts{
-# joining query options for selecting loci #
-	my ($vals_r, $cat) = @_;
-
-	return "" unless @$vals_r;	
-	
-	map{ s/"*(.+)"*/"$1"/ } @$vals_r;
-	return join("", " AND $cat IN (", join(", ", @$vals_r), ")");
-	}
-
-sub make_fasta_dir{
-	my $db_path = shift;
-	
-	my $dir = join("/", $db_path, "fasta");
-	mkdir $dir unless -d $dir;
-
-	return $dir;
-	}
-
-sub get_database_path{
-	my $database_file = shift;
-	$database_file = File::Spec->rel2abs($database_file);
-	my @parts = File::Spec->splitpath($database_file);
-	return $parts[1];
-	}
-
-__END__
-
-=======
->>>>>>> 657fe451
 =pod
 
 =head1 NAME
